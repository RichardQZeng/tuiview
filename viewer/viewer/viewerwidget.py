--- conflicted
+++ resolved
@@ -153,17 +153,12 @@
         self.updateScrollBars()
 
     # query point functions
-<<<<<<< HEAD
-    def setQueryPoint(self, id, easting, northing, color, size=8):
-        self.layers.queryPointLayer.setQueryPoint(id, easting, northing, color, size)
-=======
-    def setQueryPoint(self, senderid, easting, northing, color, size):
+    def setQueryPoint(self, senderid, easting, northing, color, size=8):
         """
         Sets/Updates query point keyed on the id() of the sender
         """
         self.layers.queryPointLayer.setQueryPoint(senderid, easting, northing, 
                                                 color, size)
->>>>>>> d1ad65f9
         self.layers.queryPointLayer.getImage()
         self.viewport().update()
 
